import torch
import torch.nn.functional as F
import pytorch_lightning as pl
from omegaconf import DictConfig, OmegaConf
import hydra
from chemflow.losses import typed_gmm_loss, rate_loss
from chemflow.losses import gmm_loss as untyped_gmm_loss
from torch_geometric.nn import knn_graph

from chemflow.flow_matching.integration import Integrator
from chemflow.utils import token_to_index
from external_code.egnn import unsorted_segment_mean
from chemflow.flow_matching.interpolation import Interpolator


class LightningModule(pl.LightningModule):
    def __init__(
        self,
        model: DictConfig = None,
        loss_weights: DictConfig = None,
        optimizer_config: DictConfig = None,
        weight_alpha: float = 1.0,
        k_nn_edges: int = 20,
        typed_gmm: bool = True,
        N_samples: int = 20,
        K: int = 10,
        D: int = 3,
    ):
        super().__init__()

        # Will be set via setter method
        self.tokens = None
        self.mask_index = None
        self.death_token_index = None
        self.interpolator = None
        self.integrator = None

        self.weight_alpha = weight_alpha

        self.typed_gmm = typed_gmm
        self.N_samples = N_samples
        self.k_nn_edges = k_nn_edges
        self.K = K
        self.D = D

        # Set default loss weights if not provided
        if loss_weights is None:
            loss_weights = DictConfig(
                {
                    "a_loss": 1.0,
                    "x_loss": 1.0,
                    "gmm_loss": 1.0,
                    "death_rate_loss": 1.0,
                    "birth_rate_loss": 1.0,
                }
            )
        self.loss_weights = loss_weights

        # Set default optimizer config if not provided
        if optimizer_config is None:
            optimizer_config = DictConfig(
                {
                    "optimizer": {
                        "_target_": "torch.optim.Adam",
                        "lr": 1e-3,
                    },
                    "scheduler": {
                        "_target_": "torch.optim.lr_scheduler.ReduceLROnPlateau",
                        "mode": "min",
                        "factor": 0.85,
                        "patience": 10,
                    },
                    "monitor": "val_loss",
                }
            )
        self.optimizer_config = optimizer_config

        self.save_hyperparameters()
        self.model = hydra.utils.instantiate(model)
        # Lightning will handle device placement automatically

    def set_tokens_and_distribution(
        self,
        tokens: list[str],
        atom_type_distribution: torch.Tensor,
    ):
        """Set tokens and atom type distribution after initialization."""
        self.tokens = tokens
        self.mask_index = token_to_index(self.tokens, "<MASK>")
        self.death_token_index = token_to_index(self.tokens, "<DEATH>")

        self.interpolator = Interpolator(
            self.tokens,
            atom_type_distribution.to(self.device),
            typed_gmm=self.typed_gmm,
            N_samples=self.N_samples,
        )
        self.integrator = Integrator(
            self.tokens,
            self.K,
            self.D,
            self.typed_gmm,
            device="cuda" if torch.cuda.is_available() else "cpu",
        )
        # Always compute token distribution weights for weighted cross-entropy loss
        weights = self._compute_token_weights(atom_type_distribution)
        self.register_buffer("token_weights", weights)

    def _compute_token_weights(
        self, atom_type_distribution: torch.Tensor
    ) -> torch.Tensor:
        """
        Compute token weights with special handling for special tokens.

        Args:
            atom_type_distribution: Distribution of atom types from training data

        Returns:
            Weights tensor with same shape as atom_type_distribution
        """
        # --- 1. Initial Weight Calculation (Inverse Frequency) ---
        epsilon = 1e-8
        weights = 1.0 / (atom_type_distribution + epsilon)
        weights = weights**self.weight_alpha  # Apply alpha scaling

        # --- 2. Isolate & Normalize REGULAR Tokens ---
        special_token_indices = {self.mask_index, self.death_token_index}
        all_indices = set(range(len(self.tokens)))
        # Convert to list for indexing
        regular_token_indices = list(all_indices - special_token_indices)

        if not regular_token_indices:
            # Fallback if no regular tokens (unlikely, but good to handle)
            final_weights = torch.ones_like(weights)
            final_weights[self.mask_index] = 0.0
            # Death token gets a default 'high' weight of 1.0
            final_weights[self.death_token_index] = 1.0
            return final_weights

        # Get weights for only the regular tokens
        regular_weights = weights[regular_token_indices]

        # Normalize *only* the regular weights to have a mean of 1.0
        mean_regular_weight = regular_weights.mean()
        if mean_regular_weight > 0:
            regular_weights = regular_weights / mean_regular_weight

        # Find the max and min weight *after* normalization
        max_regular_weight = regular_weights.max()
        min_regular_weight = regular_weights.min()

        # --- 3. Build Final Weights Tensor ---
        # Start with zeros
        final_weights = torch.zeros_like(weights)

        # Assign normalized regular weights to their correct positions
        final_weights[regular_token_indices] = regular_weights

        # Assign special token weights based on the normalized regular weights
        # TODO: death token weight could be improved / set dynamically
        # TODO: e.g. look at N_t and compare to data, then weight accordingly
        final_weights[self.mask_index] = 0.0
        final_weights[self.death_token_index] = min_regular_weight

        return final_weights

    def forward(self, x):
        # Define the forward pass of your model here
        pass

    def safe_loss(self, loss):
        """Replace NaN or Inf losses with 0.0 to prevent training instability.

        Returns a zero loss that's connected to the computation graph to ensure
        gradients can be computed for gradient clipping.
        """
        if torch.isnan(loss) or torch.isinf(loss):
            print(f"Loss is NaN or Inf, skipping")
            # Create a zero loss connected to model parameters to maintain gradient flow
            # Use a small epsilon to avoid disconnecting from the graph
            dummy_param = next(iter(self.model.parameters()))
            return (
                torch.tensor(0.0, device=self.device, dtype=dummy_param.dtype)
                * dummy_param.sum()
                * 1e-8  # Small multiplier to keep graph connected but effectively zero
            )
        return loss

    def shared_step(self, batch, batch_idx):
        # Define the training step logic here
        if self.tokens is None:
            raise ValueError(
                "tokens must be set before training. "
                "Call set_tokens_and_distribution() first."
            )

        samples_batched, targets_batched = batch

        batch_size = batch[-1]["N_atoms"].shape[-1]

        x0 = samples_batched["coord"]
        x1 = targets_batched["coord"]

        a0_ind = samples_batched["atom_types"]
        a1_ind = targets_batched["atom_types"]
        # to one-hot
        a0 = F.one_hot(a0_ind, num_classes=len(self.tokens))
        a1 = F.one_hot(a1_ind, num_classes=len(self.tokens))

        N = samples_batched["N_atoms"]
        batch_size = len(N)

        samples_batch_id = samples_batched["batch_index"]
        targets_batch_id = targets_batched["batch_index"]

        # interpolate
        t = torch.rand(batch_size, device=self.device)
        xt, at, xt_batch_id, targets = self.interpolator.interpolate_different_size(
            x0, a0, samples_batch_id, x1, a1, targets_batch_id, t
        )
        # convert one-hot interpolated types back to indices, as input to nn.Embedding
        at_ind = torch.argmax(at, dim=-1)

        # build kNN graph
        edge_index = knn_graph(xt, k=self.k_nn_edges, batch=xt_batch_id)

        preds = self.model(at_ind, xt, edge_index, t.view(-1, 1), batch=xt_batch_id)

        a_pred = preds["class_head"]
        a_pred = F.softmax(a_pred, dim=-1)

        x_pred = preds["pos_head"]
        gmm_pred = preds["gmm_head"]

        net_rate_pred = preds["net_rate_head"]
        death_rate_pred = F.relu(-net_rate_pred)
        birth_rate_pred = F.relu(net_rate_pred)

        # Calculate losses
        # only do class prediction on non-mask tokens
        if self.token_weights is None:
            raise ValueError(
                "token_weights must be set before training. "
                "Call set_tokens_and_distribution() first."
            )

        if not self.typed_gmm:
            # predict final class only for mask tokens
            mask = at_ind != self.mask_index
        else:
            # predict final class for all tokens
            mask = torch.ones_like(at_ind, dtype=torch.bool)

        # only compute loss for tokens where at is not already correct (i.e. requires an edit)
        mask = mask & (at_ind != targets["target_c"].argmax(dim=-1))

        # Always use weighted cross-entropy loss
        a_loss = F.cross_entropy(
            a_pred[mask],
            targets["target_c"][mask].argmax(dim=-1),
            # weight=self.token_weights,
        )

        x_loss = F.l1_loss(x_pred, targets["target_x"])

        if self.typed_gmm:
            gmm_loss = typed_gmm_loss(
                gmm_pred,
                targets["birth_locations"],
                targets["birth_types"],
                targets["birth_batch_ids"],
                D=self.D,
                K=self.K,
                N_types=len(self.tokens),
            )
        else:
            gmm_loss = untyped_gmm_loss(
                gmm_pred,
                targets["birth_locations"],
                # targets["birth_batch_ids"],
                D=self.D,
                K=self.K,
            )

        death_rate_loss = rate_loss(death_rate_pred, targets["death_rate_target"])

        birth_rate_loss = rate_loss(birth_rate_pred, targets["birth_rate_target"])

        loss = (
            self.loss_weights.a_loss * a_loss
            + self.loss_weights.x_loss * x_loss
            + self.loss_weights.gmm_loss * gmm_loss
            + self.loss_weights.death_rate_loss * death_rate_loss
            + self.loss_weights.birth_rate_loss * birth_rate_loss
        )
        self.log("loss", loss, prog_bar=True, logger=True, batch_size=batch_size)
        self.log("a_loss", a_loss, prog_bar=True, logger=True, batch_size=batch_size)
        self.log("x_loss", x_loss, prog_bar=True, logger=True, batch_size=batch_size)
        self.log("gmm_loss", gmm_loss, prog_bar=True, logger=True, batch_size=batch_size)
        self.log(
            "death_rate_loss", death_rate_loss, prog_bar=True, logger=True, batch_size=batch_size)
        self.log("birth_rate_loss", birth_rate_loss, prog_bar=True, logger=True, batch_size=batch_size)
        loss = self.safe_loss(loss)

        return loss

    def training_step(self, batch, batch_idx):
        loss = self.shared_step(batch, batch_idx)
<<<<<<< HEAD
        self.log("train_loss", loss, prog_bar=True, logger=True)
=======
        self.log("train_loss", loss, prog_bar=False)
>>>>>>> 4aef47ed
        return loss

    def validation_step(self, batch, batch_idx):
        # Define the validation step logic here
        loss = self.shared_step(batch, batch_idx)
        # Log val_loss at epoch level for ReduceLROnPlateau scheduler
<<<<<<< HEAD
        self.log("val_loss", loss, on_step=False, on_epoch=True, prog_bar=True, logger=True, batch_size=batch[-1]["N_atoms"].shape[-1])
=======
        self.log("val_loss", loss, on_step=False, on_epoch=True, prog_bar=False)
>>>>>>> 4aef47ed
        return loss

    def test_step(self, batch, batch_idx):
        # Define the test step logic here
        pass

    def predict_step(self, batch, batch_idx):
        """
        Inference step for flow matching.

        Args:
            batch: Batch of data (for now, we'll use batch size to determine number of graphs)
            batch_idx: Batch index

        Returns:
            Dictionary containing final samples
        """
        if self.tokens is None or self.mask_index is None:
            raise ValueError(
                "tokens must be set before prediction. "
                "Call set_tokens_and_distribution() first."
            )

        # For inference, we start from noise and integrate forward from t=0 to t=1
        # For now, assume batch contains batch_size or we use a default
        # In practice, you might want to pass initial conditions or use a prior

        # Get batch size from the batch (assuming it's similar to training)
        samples_batched, _ = batch

        xt = samples_batched["coord"]
        at_ind = samples_batched["atom_types"]
        at = F.one_hot(at_ind, num_classes=len(self.tokens))

        N = samples_batched["N_atoms"]
        batch_size = len(N)

        batch_id = samples_batched["batch_index"]

        # Time parameters
        num_steps = 100  # TODO: make this a hyperparameter
        dt = 1.0 / num_steps
        t = torch.zeros(batch_size, device=self.device)  # Start at t=0

        # Hyperparameters
        cat_noise_level = 0.0  # TODO: make this a hyperparameter

        # Trajectory storage
        xt_trajectory = [xt.clone()]
        at_trajectory = [at_ind.clone()]
        batch_id_trajectory = [batch_id.clone()]

        # Integration loop: integrate from t=0 to t=1
        for _ in range(num_steps):
            # Build kNN graph
            edge_index = knn_graph(xt, k=self.k_nn_edges, batch=batch_id)

            # Get model predictions
            with torch.no_grad():
                preds = self.model(
                    at_ind, xt, edge_index, t.view(-1, 1), batch=batch_id
                )

            # Extract predictions
            type_pred = preds["class_head"]  # (N_total, num_classes)
            type_pred = F.softmax(type_pred, dim=-1)

            velocity = preds["pos_head"]  # (N_total, D)
            # (num_graphs, K + 2*K*D + K*N_types)
            gmm_pred = preds["gmm_head"]

            # Process rates
            net_rate_pred = preds["net_rate_head"]  # (num_graphs, 1)
            death_rate = F.relu(-net_rate_pred).squeeze(-1)  # (num_graphs,)
            birth_rate = F.relu(net_rate_pred).squeeze(-1)  # (num_graphs,)

            # Integrate one step
            xt, at, batch_id = self.integrator.integrate_step_gnn(
                velocity=velocity,
                type_pred=type_pred,
                global_death_rate=death_rate,
                birth_rate=birth_rate,
                birth_gmm_params=gmm_pred,
                xt=xt,
                ct=at.float(),
                batch_id=batch_id,
                t=t,
                dt=dt,
                mask_index=self.mask_index,
                death_token_index=self.death_token_index,
                cat_noise_level=cat_noise_level,
            )

            # remove mean from xt for each batch
            xt_mean_batch = unsorted_segment_mean(xt, batch_id, batch_size)
            xt = xt - xt_mean_batch[batch_id]

            # Update time forward
            # Number of graphs stays constant (batch_size)
            t = t + dt

            # Save  state to trajectory
            at_ind = torch.argmax(at, dim=-1)
            xt_trajectory.append(xt.clone())
            at_trajectory.append(at_ind.clone())
            batch_id_trajectory.append(batch_id.clone())

        # Return results
        return {
            "final_coord": xt,
            "final_atom_types": at_ind,
            "final_batch_index": batch_id,
            "xt_trajectory": xt_trajectory,
            "at_trajectory": at_trajectory,
            "batch_id_trajectory": batch_id_trajectory,
        }

    def configure_optimizers(self):
        # Instantiate optimizer from config
        optimizer_cfg = dict(
            OmegaConf.to_container(self.optimizer_config.optimizer, resolve=True)
        )
        optimizer_cfg["params"] = self.model.parameters()
        optimizer = hydra.utils.instantiate(optimizer_cfg)

        # Instantiate scheduler from config
        scheduler_cfg = dict(
            OmegaConf.to_container(self.optimizer_config.scheduler, resolve=True)
        )
        scheduler_cfg["optimizer"] = optimizer
        scheduler = hydra.utils.instantiate(scheduler_cfg)

        return {
            "optimizer": optimizer,
            "lr_scheduler": {
                "scheduler": scheduler,
                "interval": "epoch",
                "monitor": self.optimizer_config.monitor,
            },
            "monitor": self.optimizer_config.monitor,
        }

    def optimizer_step(
        self,
        epoch,
        batch_idx,
        optimizer,
        optimizer_closure,
        on_tpu=False,
        using_native_amp=False,
        using_lbfgs=False,
    ):
        """
        Override for the optimizer_step hook.

        This function checks for NaN gradients after the backward pass
        (which is called inside optimizer_closure()) and skips the
        optimizer step if any are found.
        """

        # Run the closure.
        # This function is provided by Lightning and will:
        # 1. Clear gradients (optimizer.zero_grad())
        # 2. Compute the loss (call training_step)
        # 3. Run the backward pass (loss.backward())
        optimizer_closure()

        # --- Your custom logic starts here ---

        # Check if any gradients are NaN
        found_nan = False
        for param in self.parameters():
            if param.grad is not None and torch.isnan(param.grad).any():
                found_nan = True
                break

        if found_nan:
            # Log or print a warning
            print(
                f"WARNING: Skipping optimizer step at epoch {epoch}, batch {batch_idx} due to NaN gradients."
            )

            # We must manually zero the gradients again
            # because the new gradients from the next batch
            # will be *added* to the existing NaN gradients.
            optimizer.zero_grad()
        else:
            # No NaN gradients found, proceed with the optimizer step
            optimizer.step()


if __name__ == "__main__":
    # Instantiate the LightningModule and run the training loop
    model = LightningModule()
    trainer = pl.Trainer()
    trainer.fit(model)<|MERGE_RESOLUTION|>--- conflicted
+++ resolved
@@ -306,22 +306,14 @@
 
     def training_step(self, batch, batch_idx):
         loss = self.shared_step(batch, batch_idx)
-<<<<<<< HEAD
-        self.log("train_loss", loss, prog_bar=True, logger=True)
-=======
-        self.log("train_loss", loss, prog_bar=False)
->>>>>>> 4aef47ed
+        self.log("train_loss", loss, prog_bar=False, logger=True)
         return loss
 
     def validation_step(self, batch, batch_idx):
         # Define the validation step logic here
         loss = self.shared_step(batch, batch_idx)
         # Log val_loss at epoch level for ReduceLROnPlateau scheduler
-<<<<<<< HEAD
         self.log("val_loss", loss, on_step=False, on_epoch=True, prog_bar=True, logger=True, batch_size=batch[-1]["N_atoms"].shape[-1])
-=======
-        self.log("val_loss", loss, on_step=False, on_epoch=True, prog_bar=False)
->>>>>>> 4aef47ed
         return loss
 
     def test_step(self, batch, batch_idx):
